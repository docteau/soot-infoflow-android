#Fill the following paths to compile with jars:

#Location of soot.jar
soot.jar=

#Location of FlowDroid infoflow jar
infoflow.jar=

<<<<<<< HEAD

=======
# Target JAR file
infoflow-android.jar=
>>>>>>> 22eb7abb


# TODO: compile with projects checked out and recompile them with build.xml<|MERGE_RESOLUTION|>--- conflicted
+++ resolved
@@ -6,12 +6,8 @@
 #Location of FlowDroid infoflow jar
 infoflow.jar=
 
-<<<<<<< HEAD
-
-=======
 # Target JAR file
 infoflow-android.jar=
->>>>>>> 22eb7abb
 
 
 # TODO: compile with projects checked out and recompile them with build.xml