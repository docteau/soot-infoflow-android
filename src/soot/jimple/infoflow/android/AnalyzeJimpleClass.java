package soot.jimple.infoflow.android;

import java.io.BufferedReader;
import java.io.FileReader;
import java.io.IOException;
import java.util.ArrayList;
import java.util.HashMap;
import java.util.HashSet;
import java.util.Iterator;
import java.util.List;
import java.util.Map;
import java.util.Map.Entry;
import java.util.Set;

import soot.Body;
import soot.MethodOrMethodContext;
import soot.PackManager;
import soot.RefType;
import soot.Scene;
import soot.SceneTransformer;
import soot.SootClass;
import soot.SootMethod;
import soot.Transform;
import soot.Type;
import soot.Unit;
import soot.Value;
import soot.jimple.IdentityRef;
import soot.jimple.IdentityStmt;
import soot.jimple.InstanceInvokeExpr;
import soot.jimple.IntConstant;
import soot.jimple.InvokeExpr;
import soot.jimple.ReturnVoidStmt;
import soot.jimple.Stmt;
import soot.jimple.infoflow.android.data.AndroidMethod;
import soot.jimple.infoflow.entryPointCreators.AndroidEntryPointConstants;
import soot.jimple.toolkits.callgraph.ReachableMethods;

/**
 * Analyzes the classes in the APK file to find custom implementations of the
 * well-known Android callback and handler interfaces.
 *
 * @author Steven Arzt
 *
 */
public class AnalyzeJimpleClass {

	private final Set<String> entryPointClasses;
	private final Set<String> androidCallbacks;
	private final Map<String, Set<AndroidMethod>> callbackMethods = new HashMap<String, Set<AndroidMethod>>();
	private final Map<String, Set<AndroidMethod>> callbackWorklist = new HashMap<String, Set<AndroidMethod>>();
	private final Map<SootClass, Set<Integer>> layoutClasses = new HashMap<SootClass, Set<Integer>>();

	public AnalyzeJimpleClass(Set<String> entryPointClasses) throws IOException {
		this.entryPointClasses = entryPointClasses;
		this.androidCallbacks = loadAndroidCallbacks();
	}

	public AnalyzeJimpleClass(Set<String> entryPointClasses,
			Set<String> androidCallbacks) {
		this.entryPointClasses = entryPointClasses;
		this.androidCallbacks = new HashSet<String>();
	}

	/**
	 * Loads the set of interfaces that are used to implement Android callback
	 * handlers from a file on disk
	 * @return A set containing the names of the interfaces that are used to
	 * implement Android callback handlers
	 */
	private Set<String> loadAndroidCallbacks() throws IOException {
		Set<String> androidCallbacks = new HashSet<String>();
		BufferedReader rdr = null;
		try {
			rdr = new BufferedReader(new FileReader("AndroidCallbacks.txt"));
			String line;
			while ((line = rdr.readLine()) != null)
				if (!line.isEmpty())
					androidCallbacks.add(line);
		}
		finally {
			if (rdr != null)
				rdr.close();
		}
		return androidCallbacks;
	}

	/**
	 * Collects the callback methods for all Android default handlers
	 * implemented in the source code.
	 * Note that this operation runs inside Soot, so this method only registers
	 * a new phase that will be executed when Soot is next run
	 */
	public void collectCallbackMethods() {
		Transform transform = new Transform("wjtp.ajc", new SceneTransformer() {
			protected void internalTransform(String phaseName, @SuppressWarnings("rawtypes") Map options) {
				// Find the mappings between classes and layouts
				findClassLayoutMappings();

				// Process the callback classes directly reachable from the
				// entry points
				for (String className : entryPointClasses) {
					SootClass sc = Scene.v().getSootClass(className);
					List<MethodOrMethodContext> methods = new ArrayList<MethodOrMethodContext>();
					methods.addAll(sc.getMethods());

					// Check for callbacks registered in the code
					analyzeRechableMethods(sc, methods);

					// Check for method overrides
					analyzeMethodOverrideCallbacks(sc);
				}
				System.out.println("Callback analysis done.");
			}
		});
		PackManager.v().getPack("wjtp").add(transform);
	}

	/**
	 * Incrementally collects the callback methods for all Android default
	 * handlers implemented in the source code. This just processes the contents
	 * of the worklist.
	 * Note that this operation runs inside Soot, so this method only registers
	 * a new phase that will be executed when Soot is next run
	 */
	public void collectCallbackMethodsIncremental() {
		Transform transform = new Transform("wjtp.ajc", new SceneTransformer() {
			protected void internalTransform(String phaseName, @SuppressWarnings("rawtypes") Map options) {
				// Process the worklist from last time
				Map<String, Set<AndroidMethod>> workListCopy = new HashMap<String, Set<AndroidMethod>>
					(callbackWorklist);
				for (Entry<String, Set<AndroidMethod>> entry : workListCopy.entrySet()) {
					List<MethodOrMethodContext> entryClasses = new ArrayList<MethodOrMethodContext>();
					for (AndroidMethod am : entry.getValue()) {
						entryClasses.add(Scene.v().getMethod(am.getSignature()));
						callbackWorklist.get(entry.getKey()).remove(entry.getValue());
						if (callbackWorklist.get(entry.getKey()).isEmpty())
							callbackWorklist.remove(entry.getKey());
					}
					analyzeRechableMethods(Scene.v().getSootClass(entry.getKey()), entryClasses);
				}
				System.out.println("Incremental callback analysis done.");
			}
		});
		PackManager.v().getPack("wjtp").add(transform);
	}

	private void analyzeRechableMethods(SootClass sc, List<MethodOrMethodContext> methods) {
		ReachableMethods rm = new ReachableMethods(Scene.v().getCallGraph(), methods);
		rm.update();

		// Scan for listeners in the class hierarchy
		Iterator<MethodOrMethodContext> reachableMethods = rm.listener();
		while (reachableMethods.hasNext()) {
			SootMethod method = reachableMethods.next().method();
			analyzeMethodForCallbackRegistrations(sc, method);
		}
	}

	/**
	 * Analyzes the given method and looks for callback registrations
	 * @param lifecycleElement The lifecycle element (activity, etc.) with which
	 * to associate the found callbacks
	 * @param method The method in which to look for callbacks
	 */
	private void analyzeMethodForCallbackRegistrations(SootClass lifecycleElement, SootMethod method) {
		// Do not analyze system classes
		if (method.getDeclaringClass().getName().startsWith("android.")
				|| method.getDeclaringClass().getName().startsWith("java."))
			return;
		if (!method.isConcrete())
			return;

		for (Unit u : method.retrieveActiveBody().getUnits()) {
			Stmt stmt = (Stmt) u;
			// Callback registrations are always instance invoke expressions
			if (stmt.containsInvokeExpr() && stmt.getInvokeExpr() instanceof InstanceInvokeExpr) {
				InstanceInvokeExpr iinv = (InstanceInvokeExpr) stmt.getInvokeExpr();
				if (isCallbackRegistrationMethod(iinv.getMethod()))
					for (Value param : iinv.getArgs())
						if (param.getType() instanceof RefType) {
							SootClass callbackClass = ((RefType) param.getType()).getSootClass();
							if (!callbackClass.isInterface())
							    for (SootClass c : Scene.v().getActiveHierarchy().getSubclassesOfIncluding(callbackClass))
							        analyzeClass(c, lifecycleElement);
						}
			}
		}
	}

	/**
	 * Checks whether the given method registers a new callback with the system
	 * @param method The method which is called
	 * @return True if the given method registers a new callback, otherwise false
	 */
	private boolean isCallbackRegistrationMethod(SootMethod method) {
		// Only calls to system APIs can register callbacks
		if (!method.getDeclaringClass().getName().startsWith("android."))
			return false;

		for (Type paramType : method.getParameterTypes())
			if (paramType instanceof RefType)
				if (isCallbackInterface(((RefType) paramType).getSootClass()))
					return true;

		return false;
	}

	/**
	 * Checks whether the given Soot class is one of the well-known callback
	 * interfaces
	 * @param sootClass The Soot class to check.
	 * @return True if the given Soot class is one of the well-known callback
	 * interfaces, otherwise false
	 */
	private boolean isCallbackInterface(SootClass sootClass) {
		if (!sootClass.isInterface())
			return false;
		return androidCallbacks.contains(sootClass.getName());
	}

	/**
	 * Finds the mappings between classes and their respective layout files
	 */
	private void findClassLayoutMappings() {
		Iterator<MethodOrMethodContext> rmIterator = Scene.v().getReachableMethods().listener();
		while (rmIterator.hasNext()) {
			SootMethod sm = rmIterator.next().method();
			if (!sm.isConcrete())
				continue;
			for (Unit u : sm.retrieveActiveBody().getUnits())
				if (u instanceof Stmt) {
					Stmt stmt = (Stmt) u;
					if (stmt.containsInvokeExpr()) {
						InvokeExpr inv = stmt.getInvokeExpr();
						if (inv.getMethod().getName().equals("setContentView")
								&& inv.getMethod().getDeclaringClass().getName().equals("android.app.Activity")) {
							for (Value val : inv.getArgs())
								if (val instanceof IntConstant) {
									IntConstant constVal = (IntConstant) val;
									if (this.layoutClasses.containsKey(sm.getDeclaringClass()))
										this.layoutClasses.get(sm.getDeclaringClass()).add(constVal.value);
									else {
										Set<Integer> layoutIDs = new HashSet<Integer>();
										layoutIDs.add(constVal.value);
										this.layoutClasses.put(sm.getDeclaringClass(), layoutIDs);
									}
								}
						}
					}
				}
		}
	}

	/**
	 * Analyzes the given class to find callback methods
	 * @param sootClass The class to analyze
	 * @param lifecycleElement The lifecycle element (activity, service, etc.)
	 * to which the callback methods belong
	 */
	private void analyzeClass(SootClass sootClass, SootClass lifecycleElement) {
		// Do not analyze system classes
		if (sootClass.getName().startsWith("android.")
				|| sootClass.getName().startsWith("java."))
			return;

		// Check for callback handlers implemented via interfaces
		analyzeClassInterfaceCallbacks(sootClass, sootClass, lifecycleElement);
	}

	/**
	 * Enumeration for the types of classes we can have
	 */
	private enum ClassType {
		Activity,
		Service,
		BroadcastReceiver,
		ContentProvider,
		Plain
	}

	private void analyzeMethodOverrideCallbacks(SootClass sootClass) {
		if (!sootClass.isConcrete())
			return;

		// There are also some classes that implement interesting callback methods.
		// We model this as follows: Whenever the user overwrites a method in an
		// Android OS class that is not a well-known lifecycle method, we treat
		// it as a potential callback.
		ClassType classType = ClassType.Plain;
		Set<String> systemMethods = new HashSet<String>(10000);
		for (SootClass parentClass : Scene.v().getActiveHierarchy().getSuperclassesOf(sootClass)) {
			if (parentClass.getName().equals(AndroidEntryPointConstants.ACTIVITYCLASS))
				classType = ClassType.Activity;
			else if (parentClass.getName().equals(AndroidEntryPointConstants.SERVICECLASS))
				classType = ClassType.Service;
			else if (parentClass.getName().equals(AndroidEntryPointConstants.BROADCASTRECEIVERCLASS))
				classType = ClassType.BroadcastReceiver;
			else if (parentClass.getName().equals(AndroidEntryPointConstants.CONTENTPROVIDERCLASS))
				classType = ClassType.ContentProvider;

			if (parentClass.getName().startsWith("android."))
				for (SootMethod sm : parentClass.getMethods())
					if (!sm.isConstructor())
						systemMethods.add(sm.getSubSignature());
		}

		// Iterate over all user-implemented methods. If they are inherited
		// from a system class, they are callback candidates.
		if (!sootClass.isInterface()) {
    		for (SootClass parentClass : Scene.v().getActiveHierarchy().getSubclassesOfIncluding(sootClass)) {
    			if (parentClass.getName().startsWith("android."))
    				continue;
    			for (SootMethod method : parentClass.getMethods()) {
    				if (!systemMethods.contains(method.getSubSignature()))
    					continue;

    				// This is an overridden system method. Check that we don't have
    				// one of the lifecycle methods as they are treated separately.
    				if (classType == ClassType.Activity
    							&& AndroidEntryPointConstants.getActivityLifecycleMethods().contains(method.getSubSignature()))
    						continue;
    				if (classType == ClassType.Service
    						&& AndroidEntryPointConstants.getServiceLifecycleMethods().contains(method.getSubSignature()))
    					continue;
    				if (classType == ClassType.BroadcastReceiver
    						&& AndroidEntryPointConstants.getBroadcastLifecycleMethods().contains(method.getSubSignature()))
    					continue;
    				if (classType == ClassType.ContentProvider
    						&& AndroidEntryPointConstants.getContentproviderLifecycleMethods().contains(method.getSubSignature()))
    					continue;

    				// This is a real callback method
    				checkAndAddMethod(method, sootClass);
    			}
    		}
		}
	}

	private SootMethod getMethodFromHierarchy(SootClass c, String methodName) {
		if (c.declaresMethodByName(methodName))
			return c.getMethodByName(methodName);
		if (c.hasSuperclass())
			return getMethodFromHierarchy(c.getSuperclass(), methodName);
		throw new RuntimeException("Could not find method");
	}

	private SootMethod getMethodFromHierarchyEx(SootClass c, String methodSignature) {
		if (c.declaresMethod(methodSignature))
			return c.getMethod(methodSignature);
		if (c.hasSuperclass())
			return getMethodFromHierarchyEx(c.getSuperclass(), methodSignature);
		throw new RuntimeException("Could not find method");
	}

	private void analyzeClassInterfaceCallbacks(SootClass baseClass, SootClass sootClass,
			SootClass lifecycleElement) {
		// We cannot create instances of abstract classes anyway, so there is no
		// reason to look for interface implementations
		if (!baseClass.isConcrete())
			return;

		// For a first take, we consider all classes in the android.* packages
		// to be part of the operating system
		if (baseClass.getName().startsWith("android."))
			return;

		// If we are a class, one of our superclasses might implement an Android
		// interface
		if (sootClass.hasSuperclass())
			analyzeClassInterfaceCallbacks(baseClass, sootClass.getSuperclass(), lifecycleElement);

		// Do we implement one of the well-known interfaces?
		for (SootClass i : collectAllInterfaces(sootClass)) {
			// android.accounts
			if (i.getName().equals("android.accounts.OnAccountsUpdateListener")) {
				if (i.declaresMethodByName("onAccountsUpdated"))
					checkAndAddMethod(getMethodFromHierarchy(baseClass, "onAccountsUpdated"), lifecycleElement);
			}
			// android.animation
			else if (i.getName().equals("android.animation.Animator$AnimatorListener")) {
				if (i.declaresMethodByName("onAnimationCancel"))
					checkAndAddMethod(getMethodFromHierarchy(baseClass, "onAnimationCancel"), lifecycleElement);
				if (i.declaresMethodByName("onAnimationEnd"))
					checkAndAddMethod(getMethodFromHierarchy(baseClass, "onAnimationEnd"), lifecycleElement);
				if (i.declaresMethodByName("onAnimationRepeat"))
					checkAndAddMethod(getMethodFromHierarchy(baseClass, "onAnimationRepeat"), lifecycleElement);
				if (i.declaresMethodByName("onAnimationStart"))
					checkAndAddMethod(getMethodFromHierarchy(baseClass, "onAnimationStart"), lifecycleElement);
			}
			else if (i.getName().equals("android.animation.LayoutTransition$TransitionListener")) {
				if (i.declaresMethodByName("endTransition"))
					checkAndAddMethod(getMethodFromHierarchy(baseClass, "endTransition"), lifecycleElement);
				if (i.declaresMethodByName("startTransition"))
					checkAndAddMethod(getMethodFromHierarchy(baseClass, "startTransition"), lifecycleElement);
			}
			else if (i.getName().equals("android.animation.TimeAnimator$TimeListener")) {
				if (i.declaresMethodByName("onTimeUpdate"))
					checkAndAddMethod(getMethodFromHierarchy(baseClass, "onTimeUpdate"), lifecycleElement);
			}
			else if (i.getName().equals("android.animation.ValueAnimator$AnimatorUpdateListener")) {
				if (i.declaresMethodByName("onAnimationUpdate"))
					checkAndAddMethod(getMethodFromHierarchy(baseClass, "onAnimationUpdate"), lifecycleElement);
			}
			// android.app
			else if (i.getName().equals("android.app.ActionBar$OnMenuVisibilityListener")) {
				if (i.declaresMethodByName("onMenuVisibilityChanged"))
					checkAndAddMethod(getMethodFromHierarchy(baseClass, "onMenuVisibilityChanged"), lifecycleElement);
			}
			else if (i.getName().equals("android.app.ActionBar$OnNavigationListener")) {
				if (i.declaresMethodByName("onNavigationItemSelected"))
					checkAndAddMethod(getMethodFromHierarchy(baseClass, "onNavigationItemSelected"), lifecycleElement);
			}
			else if (i.getName().equals("android.app.ActionBar$TabListener")) {
				if (i.declaresMethodByName("onTabReselected"))
					checkAndAddMethod(getMethodFromHierarchy(baseClass, "onTabReselected"), lifecycleElement);
				if (i.declaresMethodByName("onTabSelected"))
					checkAndAddMethod(getMethodFromHierarchy(baseClass, "onTabSelected"), lifecycleElement);
				if (i.declaresMethodByName("onTabUnselected"))
					checkAndAddMethod(getMethodFromHierarchy(baseClass, "onTabUnselected"), lifecycleElement);
			}
			else if (i.getName().equals("android.app.Application$ActivityLifecycleCallbacks")) {
				if (i.declaresMethodByName("onActivityCreated"))
					checkAndAddMethod(getMethodFromHierarchy(baseClass, "onActivityCreated"), lifecycleElement);
				if (i.declaresMethodByName("onActivityDestroyed"))
					checkAndAddMethod(getMethodFromHierarchy(baseClass, "onActivityDestroyed"), lifecycleElement);
				if (i.declaresMethodByName("onActivityPaused"))
					checkAndAddMethod(getMethodFromHierarchy(baseClass, "onActivityPaused"), lifecycleElement);
				if (i.declaresMethodByName("onActivityResumed"))
					checkAndAddMethod(getMethodFromHierarchy(baseClass, "onActivityResumed"), lifecycleElement);
				if (i.declaresMethodByName("onActivitySaveInstanceState"))
					checkAndAddMethod(getMethodFromHierarchy(baseClass, "onActivitySaveInstanceState"), lifecycleElement);
				if (i.declaresMethodByName("onActivityStarted"))
					checkAndAddMethod(getMethodFromHierarchy(baseClass, "onActivityStarted"), lifecycleElement);
				if (i.declaresMethodByName("onActivityStopped"))
					checkAndAddMethod(getMethodFromHierarchy(baseClass, "onActivityStopped"), lifecycleElement);
			}
			else if (i.getName().equals("android.app.DatePickerDialog$OnDateSetListener")) {
				if (i.declaresMethodByName("onDateSet"))
					checkAndAddMethod(getMethodFromHierarchy(baseClass, "onDateSet"), lifecycleElement);
			}
			else if (i.getName().equals("android.app.FragmentBreadCrumbs$OnBreadCrumbClickListener")) {
				if (i.declaresMethodByName("onBreadCrumbClick"))
					checkAndAddMethod(getMethodFromHierarchy(baseClass, "onBreadCrumbClick"), lifecycleElement);
			}
			else if (i.getName().equals("android.app.FragmentManager$OnBackStackChangedListener")) {
				if (i.declaresMethodByName("onBackStackChanged"))
					checkAndAddMethod(getMethodFromHierarchy(baseClass, "onBackStackChanged"), lifecycleElement);
			}
			else if (i.getName().equals("android.app.KeyguardManager$OnKeyguardExitResult")) {
				if (i.declaresMethodByName("onKeyguardExitResult"))
					checkAndAddMethod(getMethodFromHierarchy(baseClass, "onKeyguardExitResult"), lifecycleElement);
			}
			else if (i.getName().equals("android.app.LoaderManager$LoaderCallbacks")) {
				if (i.declaresMethodByName("onCreateLoader"))
					checkAndAddMethod(getMethodFromHierarchy(baseClass, "onCreateLoader"), lifecycleElement);
				if (i.declaresMethodByName("onLoadFinished"))
					checkAndAddMethod(getMethodFromHierarchy(baseClass, "onLoadFinished"), lifecycleElement);
				if (i.declaresMethodByName("onLoaderReset"))
					checkAndAddMethod(getMethodFromHierarchy(baseClass, "onLoaderReset"), lifecycleElement);
			}
			else if (i.getName().equals("android.app.PendingIntent$OnFinished")) {
				if (i.declaresMethodByName("onSendFinished"))
					checkAndAddMethod(getMethodFromHierarchy(baseClass, "onSendFinished"), lifecycleElement);
			}
			else if (i.getName().equals("android.app.SearchManager$OnCancelListener")) {
				if (i.declaresMethodByName("onCancel"))
					checkAndAddMethod(getMethodFromHierarchy(baseClass, "onCancel"), lifecycleElement);
			}
			else if (i.getName().equals("android.app.SearchManager$OnDismissListener")) {
				if (i.declaresMethodByName("onDismiss"))
					checkAndAddMethod(getMethodFromHierarchy(baseClass, "onDismiss"), lifecycleElement);
			}
			else if (i.getName().equals("android.app.TimePickerDialog$OnTimeSetListener")) {
				if (i.declaresMethodByName("onTimeSet"))
					checkAndAddMethod(getMethodFromHierarchy(baseClass, "onTimeSet"), lifecycleElement);
			}
			// android.bluetooth
			else if (i.getName().equals("android.bluetooth.BluetoothProfile$ServiceListener")) {
				if (i.declaresMethodByName("onServiceConnected"))
					checkAndAddMethod(getMethodFromHierarchy(baseClass, "onServiceConnected"), lifecycleElement);
				if (i.declaresMethodByName("onServiceDisconnected"))
					checkAndAddMethod(getMethodFromHierarchy(baseClass, "onServiceDisconnected"), lifecycleElement);
			}
			// android.content
			else if (i.getName().equals("android.content.ClipboardManager$OnPrimaryClipChangedListener")) {
				if (i.declaresMethodByName("onPrimaryClipChanged"))
					checkAndAddMethod(getMethodFromHierarchy(baseClass, "onPrimaryClipChanged"), lifecycleElement);
			}
			else if (i.getName().equals("android.content.ComponentCallbacks")) {
				if (i.declaresMethodByName("onConfigurationChanged"))
					checkAndAddMethod(getMethodFromHierarchy(baseClass, "onConfigurationChanged"), lifecycleElement);
				if (i.declaresMethodByName("onLowMemory"))
					checkAndAddMethod(getMethodFromHierarchy(baseClass, "onLowMemory"), lifecycleElement);
			}
			else if (i.getName().equals("android.content.ComponentCallbacks2")) {
				if (i.declaresMethodByName("onTrimMemory"))
					checkAndAddMethod(getMethodFromHierarchy(baseClass, "onTrimMemory"), lifecycleElement);
			}
			else if (i.getName().equals("android.content.DialogInterface$OnCancelListener")) {
				if (i.declaresMethodByName("onCancel"))
					checkAndAddMethod(getMethodFromHierarchy(baseClass, "onCancel"), lifecycleElement);
			}
			else if (i.getName().equals("android.content.DialogInterface$OnClickListener")) {
				if (i.declaresMethodByName("onClick"))
					checkAndAddMethod(getMethodFromHierarchyEx(baseClass, "void onClick(android.content.DialogInterface,int)"), lifecycleElement);
			}
			else if (i.getName().equals("android.content.DialogInterface$OnDismissListener")) {
				if (i.declaresMethodByName("onDismiss"))
					checkAndAddMethod(getMethodFromHierarchy(baseClass, "onDismiss"), lifecycleElement);
			}
			else if (i.getName().equals("android.content.DialogInterface$OnKeyListener")) {
				if (i.declaresMethodByName("onKey"))
					checkAndAddMethod(getMethodFromHierarchy(baseClass, "onKey"), lifecycleElement);
			}
			else if (i.getName().equals("android.content.DialogInterface$OnMultiChoiceClickListener")) {
				if (i.declaresMethodByName("onClick"))
					checkAndAddMethod(getMethodFromHierarchyEx(baseClass, "void onClick(android.content.DialogInterface,int,boolean)"), lifecycleElement);
			}
			else if (i.getName().equals("android.content.DialogInterface$OnShowListener")) {
				if (i.declaresMethodByName("onShow"))
					checkAndAddMethod(getMethodFromHierarchy(baseClass, "onShow"), lifecycleElement);
			}
			else if (i.getName().equals("android.content.IntentSender$OnFinished")) {
				if (i.declaresMethodByName("onSendFinished"))
					checkAndAddMethod(getMethodFromHierarchy(baseClass, "onSendFinished"), lifecycleElement);
			}
			else if (i.getName().equals("android.content.Loader$OnLoadCanceledListener")) {
				if (i.declaresMethodByName("onLoadCanceled"))
					checkAndAddMethod(getMethodFromHierarchy(baseClass, "onLoadCanceled"), lifecycleElement);
			}
			else if (i.getName().equals("android.content.Loader$OnLoadCompleteListener")) {
				if (i.declaresMethodByName("onLoadComplete"))
					checkAndAddMethod(getMethodFromHierarchy(baseClass, "onLoadComplete"), lifecycleElement);
			}
			else if (i.getName().equals("android.content.SharedPreferences$OnSharedPreferenceChangeListener")) {
				if (i.declaresMethodByName("onSharedPreferenceChanged"))
					checkAndAddMethod(getMethodFromHierarchy(baseClass, "onSharedPreferenceChanged"), lifecycleElement);
			}
			else if (i.getName().equals("android.content.SyncStatusObserver")) {
				if (i.declaresMethodByName("onStatusChanged"))
					checkAndAddMethod(getMethodFromHierarchy(baseClass, "onStatusChanged"), lifecycleElement);
			}
			// android.database.sqlite
			else if (i.getName().equals("android.database.sqlite.SQLiteTransactionListener")) {
				if (i.declaresMethodByName("onBegin"))
					checkAndAddMethod(getMethodFromHierarchy(baseClass, "onBegin"), lifecycleElement);
				if (i.declaresMethodByName("onCommit"))
					checkAndAddMethod(getMethodFromHierarchy(baseClass, "onCommit"), lifecycleElement);
				if (i.declaresMethodByName("onRollback"))
					checkAndAddMethod(getMethodFromHierarchy(baseClass, "onRollback"), lifecycleElement);
			}
			// android.drm
			else if (i.getName().equals("android.drm.DrmManagerClient$OnErrorListener")) {
				if (i.declaresMethodByName("onError"))
					checkAndAddMethod(getMethodFromHierarchy(baseClass, "onError"), lifecycleElement);
			}
			else if (i.getName().equals("android.drm.DrmManagerClient$OnEventListener")) {
				if (i.declaresMethodByName("onEvent"))
					checkAndAddMethod(getMethodFromHierarchy(baseClass, "onEvent"), lifecycleElement);
			}
			else if (i.getName().equals("android.drm.DrmManagerClient$OnInfoListener")) {
				if (i.declaresMethodByName("onInfo"))
					checkAndAddMethod(getMethodFromHierarchy(baseClass, "onInfo"), lifecycleElement);
			}
			// android.gesture
			else if (i.getName().equals("android.gesture.GestureOverlayView$OnGestureListener")) {
				if (i.declaresMethodByName("onGesture"))
					checkAndAddMethod(getMethodFromHierarchy(baseClass, "onGesture"), lifecycleElement);
				if (i.declaresMethodByName("onGestureCancelled"))
					checkAndAddMethod(getMethodFromHierarchy(baseClass, "onGestureCancelled"), lifecycleElement);
				if (i.declaresMethodByName("onGestureEnded"))
					checkAndAddMethod(getMethodFromHierarchy(baseClass, "onGestureEnded"), lifecycleElement);
				if (i.declaresMethodByName("onGestureStarted"))
					checkAndAddMethod(getMethodFromHierarchy(baseClass, "onGestureStarted"), lifecycleElement);
			}
			else if (i.getName().equals("android.gesture.GestureOverlayView$OnGesturePerformedListener")) {
				if (i.declaresMethodByName("onGesturePerformed"))
					checkAndAddMethod(getMethodFromHierarchy(baseClass, "onGesturePerformed"), lifecycleElement);
			}
			else if (i.getName().equals("android.gesture.GestureOverlayView$OnGesturingListener")) {
				if (i.declaresMethodByName("onGesturingEnded"))
					checkAndAddMethod(getMethodFromHierarchy(baseClass, "onGesturingEnded"), lifecycleElement);
				if (i.declaresMethodByName("onGesturingStarted"))
					checkAndAddMethod(getMethodFromHierarchy(baseClass, "onGesturingStarted"), lifecycleElement);
			}
			// android.graphics
			else if (i.getName().equals("android.graphics.SurfaceTexture$OnFrameAvailableListener")) {
				if (i.declaresMethodByName("onFrameAvailable"))
					checkAndAddMethod(getMethodFromHierarchy(baseClass, "onFrameAvailable"), lifecycleElement);
			}
			// android.hardware
			else if (i.getName().equals("android.hardware.Camera$AutoFocusCallback")) {
				if (i.declaresMethodByName("onAutoFocus"))
					checkAndAddMethod(getMethodFromHierarchy(baseClass, "onAutoFocus"), lifecycleElement);
			}
			else if (i.getName().equals("android.hardware.Camera$AutoFocusMoveCallback")) {
				if (i.declaresMethodByName("onAutoFocusMoving"))
					checkAndAddMethod(getMethodFromHierarchy(baseClass, "onAutoFocusMoving"), lifecycleElement);
			}
			else if (i.getName().equals("android.hardware.Camera$ErrorCallback")) {
				if (i.declaresMethodByName("onError"))
					checkAndAddMethod(getMethodFromHierarchy(baseClass, "onError"), lifecycleElement);
			}
			else if (i.getName().equals("android.hardware.Camera$FaceDetectionListener")) {
				if (i.declaresMethodByName("onFaceDetection"))
					checkAndAddMethod(getMethodFromHierarchy(baseClass, "onFaceDetection"), lifecycleElement);
			}
			else if (i.getName().equals("android.hardware.Camera$OnZoomChangeListener")) {
				if (i.declaresMethodByName("onZoomChange"))
					checkAndAddMethod(getMethodFromHierarchy(baseClass, "onZoomChange"), lifecycleElement);
			}
			else if (i.getName().equals("android.hardware.Camera$PictureCallback")) {
				if (i.declaresMethodByName("onPictureTaken"))
					checkAndAddMethod(getMethodFromHierarchy(baseClass, "onPictureTaken"), lifecycleElement);
			}
			else if (i.getName().equals("android.hardware.Camera$PreviewCallback")) {
				if (i.declaresMethodByName("onPreviewFrame"))
					checkAndAddMethod(getMethodFromHierarchy(baseClass, "onPreviewFrame"), lifecycleElement);
			}
			else if (i.getName().equals("android.hardware.Camera$ShutterCallback")) {
				if (i.declaresMethodByName("onShutter"))
					checkAndAddMethod(getMethodFromHierarchy(baseClass, "onShutter"), lifecycleElement);
			}
			else if (i.getName().equals("android.hardware.SensorEventListener")) {
				if (i.declaresMethodByName("onAccuracyChanged"))
					checkAndAddMethod(getMethodFromHierarchy(baseClass, "onAccuracyChanged"), lifecycleElement);
				if (i.declaresMethodByName("onSensorChanged"))
					checkAndAddMethod(getMethodFromHierarchyEx(baseClass, "void onSensorChanged(android.hardware.SensorEvent)"), lifecycleElement);
			}
			// android.hardware.display
			else if (i.getName().equals("android.hardware.display.DisplayManager$DisplayListener")) {
				if (i.declaresMethodByName("onDisplayAdded"))
					checkAndAddMethod(getMethodFromHierarchy(baseClass, "onDisplayAdded"), lifecycleElement);
				if (i.declaresMethodByName("onDisplayChanged"))
					checkAndAddMethod(getMethodFromHierarchy(baseClass, "onDisplayChanged"), lifecycleElement);
				if (i.declaresMethodByName("onDisplayRemoved"))
					checkAndAddMethod(getMethodFromHierarchy(baseClass, "onDisplayRemoved"), lifecycleElement);
			}
			// android.hardware.input
			else if (i.getName().equals("android.hardware.input.InputManager$InputDeviceListener")) {
				if (i.declaresMethodByName("onInputDeviceAdded"))
					checkAndAddMethod(getMethodFromHierarchy(baseClass, "onInputDeviceAdded"), lifecycleElement);
				if (i.declaresMethodByName("onInputDeviceChanged"))
					checkAndAddMethod(getMethodFromHierarchy(baseClass, "onInputDeviceChanged"), lifecycleElement);
				if (i.declaresMethodByName("onInputDeviceRemoved"))
					checkAndAddMethod(getMethodFromHierarchy(baseClass, "onInputDeviceRemoved"), lifecycleElement);
			}
			// android.inputmethodservice
			else if (i.getName().equals("android.inputmethodservice.KeyboardView$OnKeyboardActionListener")) {
				if (i.declaresMethodByName("onKey"))
					checkAndAddMethod(getMethodFromHierarchy(baseClass, "onKey"), lifecycleElement);
				if (i.declaresMethodByName("onPress"))
					checkAndAddMethod(getMethodFromHierarchy(baseClass, "onPress"), lifecycleElement);
				if (i.declaresMethodByName("onRelease"))
					checkAndAddMethod(getMethodFromHierarchy(baseClass, "onRelease"), lifecycleElement);
				if (i.declaresMethodByName("onText"))
					checkAndAddMethod(getMethodFromHierarchy(baseClass, "onText"), lifecycleElement);
				if (i.declaresMethodByName("swipeDown"))
					checkAndAddMethod(getMethodFromHierarchy(baseClass, "swipeDown"), lifecycleElement);
				if (i.declaresMethodByName("swipeLeft"))
					checkAndAddMethod(getMethodFromHierarchy(baseClass, "swipeLeft"), lifecycleElement);
				if (i.declaresMethodByName("swipeRight"))
					checkAndAddMethod(getMethodFromHierarchy(baseClass, "swipeRight"), lifecycleElement);
				if (i.declaresMethodByName("swipeUp"))
					checkAndAddMethod(getMethodFromHierarchy(baseClass, "swipeUp"), lifecycleElement);
			}
			// android.location
			else if (i.getName().equals("android.location.GpsStatus$Listener")) {
				if (i.declaresMethodByName("onGpsStatusChanged"))
					checkAndAddMethod(getMethodFromHierarchy(baseClass, "onGpsStatusChanged"), lifecycleElement);
			}
			else if (i.getName().equals("android.location.GpsStatus$NmeaListener")) {
				if (i.declaresMethodByName("onNmeaReceived"))
					checkAndAddMethod(getMethodFromHierarchy(baseClass, "onNmeaReceived"), lifecycleElement);
			}
			else if (i.getName().equals("android.location.LocationListener")) {
				if (i.declaresMethodByName("onLocationChanged"))
					checkAndAddMethod(getMethodFromHierarchy(baseClass, "onLocationChanged"), lifecycleElement);
				if (i.declaresMethodByName("onProviderDisabled"))
					checkAndAddMethod(getMethodFromHierarchy(baseClass, "onProviderDisabled"), lifecycleElement);
				if (i.declaresMethodByName("onProviderEnabled"))
					checkAndAddMethod(getMethodFromHierarchy(baseClass, "onProviderEnabled"), lifecycleElement);
				if (i.declaresMethodByName("onStatusChanged"))
					checkAndAddMethod(getMethodFromHierarchy(baseClass, "onStatusChanged"), lifecycleElement);
			}
			// android.media
			else if (i.getName().equals("android.media.AudioManager$OnAudioFocusChangeListener")) {
				if (i.declaresMethodByName("onAudioFocusChange"))
					checkAndAddMethod(getMethodFromHierarchy(baseClass, "onAudioFocusChange"), lifecycleElement);
			}
			else if (i.getName().equals("android.media.AudioRecord$OnRecordPositionUpdateListener")
					|| i.getName().equals("android.media.AudioRecord$OnPlaybackPositionUpdateListener")) {
				if (i.declaresMethodByName("onMarkerReached"))
					checkAndAddMethod(getMethodFromHierarchy(baseClass, "onMarkerReached"), lifecycleElement);
				if (i.declaresMethodByName("onPeriodicNotification"))
					checkAndAddMethod(getMethodFromHierarchy(baseClass, "onPeriodicNotification"), lifecycleElement);
			}
			else if (i.getName().equals("android.media.JetPlayer$OnJetEventListener")) {
				if (i.declaresMethodByName("onJetEvent"))
					checkAndAddMethod(getMethodFromHierarchy(baseClass, "onJetEvent"), lifecycleElement);
				if (i.declaresMethodByName("onJetNumQueuedSegmentUpdate"))
					checkAndAddMethod(getMethodFromHierarchy(baseClass, "onJetNumQueuedSegmentUpdate"), lifecycleElement);
				if (i.declaresMethodByName("onJetPauseUpdate"))
					checkAndAddMethod(getMethodFromHierarchy(baseClass, "onJetPauseUpdate"), lifecycleElement);
				if (i.declaresMethodByName("onJetUserIdUpdate"))
					checkAndAddMethod(getMethodFromHierarchy(baseClass, "onJetUserIdUpdate"), lifecycleElement);
			}
			else if (i.getName().equals("android.media.MediaPlayer$OnBufferingUpdateListener")) {
				if (i.declaresMethodByName("onBufferingUpdate"))
					checkAndAddMethod(getMethodFromHierarchy(baseClass, "onBufferingUpdate"), lifecycleElement);
			}
			else if (i.getName().equals("android.media.MediaPlayer$OnCompletionListener")) {
				if (i.declaresMethodByName("onCompletion"))
					checkAndAddMethod(getMethodFromHierarchy(baseClass, "onCompletion"), lifecycleElement);
			}
			else if (i.getName().equals("android.media.MediaPlayer$OnErrorListener")) {
				if (i.declaresMethodByName("onError"))
					checkAndAddMethod(getMethodFromHierarchy(baseClass, "onError"), lifecycleElement);
			}
			else if (i.getName().equals("android.media.MediaPlayer$OnInfoListener")) {
				if (i.declaresMethodByName("onInfo"))
					checkAndAddMethod(getMethodFromHierarchy(baseClass, "onInfo"), lifecycleElement);
			}
			else if (i.getName().equals("android.media.MediaPlayer$OnPreparedListener")) {
				if (i.declaresMethodByName("onPrepared"))
					checkAndAddMethod(getMethodFromHierarchy(baseClass, "onPrepared"), lifecycleElement);
			}
			else if (i.getName().equals("android.media.MediaPlayer$OnSeekCompleteListener")) {
				if (i.declaresMethodByName("onSeekComplete"))
					checkAndAddMethod(getMethodFromHierarchy(baseClass, "onSeekComplete"), lifecycleElement);
			}
			else if (i.getName().equals("android.media.MediaPlayer$OnTimedTextListener")) {
				if (i.declaresMethodByName("onTimedText"))
					checkAndAddMethod(getMethodFromHierarchy(baseClass, "onTimedText"), lifecycleElement);
			}
			else if (i.getName().equals("android.media.MediaPlayer$OnVideoSizeChangedListener")) {
				if (i.declaresMethodByName("onVideoSizeChanged"))
					checkAndAddMethod(getMethodFromHierarchy(baseClass, "onVideoSizeChanged"), lifecycleElement);
			}
			else if (i.getName().equals("android.media.MediaRecorder$OnErrorListener")) {
				if (i.declaresMethodByName("onError"))
					checkAndAddMethod(getMethodFromHierarchy(baseClass, "onError"), lifecycleElement);
			}
			else if (i.getName().equals("android.media.MediaRecorder$OnInfoListener")) {
				if (i.declaresMethodByName("onInfo"))
					checkAndAddMethod(getMethodFromHierarchy(baseClass, "onInfo"), lifecycleElement);
			}
			else if (i.getName().equals("android.media.MediaScannerConnection$MediaScannerConnectionClient")) {
				if (i.declaresMethodByName("onMediaScannerConnected"))
					checkAndAddMethod(getMethodFromHierarchy(baseClass, "onMediaScannerConnected"), lifecycleElement);
				if (i.declaresMethodByName("onScanCompleted"))
					checkAndAddMethod(getMethodFromHierarchy(baseClass, "onScanCompleted"), lifecycleElement);
			}
			else if (i.getName().equals("android.media.MediaScannerConnection$OnScanCompletedListener")) {
				if (i.declaresMethodByName("onScanCompleted"))
					checkAndAddMethod(getMethodFromHierarchy(baseClass, "onScanCompleted"), lifecycleElement);
			}
			else if (i.getName().equals("android.media.SoundPool$OnLoadCompleteListener")) {
				if (i.declaresMethodByName("onLoadComplete"))
					checkAndAddMethod(getMethodFromHierarchy(baseClass, "onLoadComplete"), lifecycleElement);
			}
			// android.media.audiofx
			else if (i.getName().equals("android.media.audiofx.AudioEffect$OnControlStatusChangeListener")) {
				if (i.declaresMethodByName("onControlStatusChange"))
					checkAndAddMethod(getMethodFromHierarchy(baseClass, "onControlStatusChange"), lifecycleElement);
			}
			else if (i.getName().equals("android.media.audiofx.AudioEffect$OnEnableStatusChangeListener")) {
				if (i.declaresMethodByName("onEnableStatusChange"))
					checkAndAddMethod(getMethodFromHierarchy(baseClass, "onEnableStatusChange"), lifecycleElement);
			}
			else if (i.getName().equals("android.media.audiofx.BassBoost$OnParameterChangeListener")) {
				if (i.declaresMethodByName("onParameterChange"))
					checkAndAddMethod(getMethodFromHierarchy(baseClass, "onParameterChange"), lifecycleElement);
			}
			else if (i.getName().equals("android.media.audiofx.EnvironmentalReverb$OnParameterChangeListener")) {
				if (i.declaresMethodByName("onParameterChange"))
					checkAndAddMethod(getMethodFromHierarchy(baseClass, "onParameterChange"), lifecycleElement);
			}
			else if (i.getName().equals("android.media.audiofx.Equalizer$OnParameterChangeListener")) {
				if (i.declaresMethodByName("onParameterChange"))
					checkAndAddMethod(getMethodFromHierarchy(baseClass, "onParameterChange"), lifecycleElement);
			}
			else if (i.getName().equals("android.media.audiofx.PresetReverb$OnParameterChangeListener")) {
				if (i.declaresMethodByName("onParameterChange"))
					checkAndAddMethod(getMethodFromHierarchy(baseClass, "onParameterChange"), lifecycleElement);
			}
			else if (i.getName().equals("android.media.audiofx.Virtualizer$OnParameterChangeListener")) {
				if (i.declaresMethodByName("onParameterChange"))
					checkAndAddMethod(getMethodFromHierarchy(baseClass, "onParameterChange"), lifecycleElement);
			}
			else if (i.getName().equals("android.media.audiofx.Visualizer$OnDataCaptureListener")) {
				if (i.declaresMethodByName("onFftDataCapture"))
					checkAndAddMethod(getMethodFromHierarchy(baseClass, "onFftDataCapture"), lifecycleElement);
				if (i.declaresMethodByName("onWaveFormDataCapture"))
					checkAndAddMethod(getMethodFromHierarchy(baseClass, "onWaveFormDataCapture"), lifecycleElement);
			}
			// android.media.effect
			else if (i.getName().equals("android.media.effect$EffectUpdateListener")) {
				if (i.declaresMethodByName("onEffectUpdated"))
					checkAndAddMethod(getMethodFromHierarchy(baseClass, "onEffectUpdated"), lifecycleElement);
			}
			// android.net.nsd
			else if (i.getName().equals("android.net.nsd.NsdManager$DiscoveryListener")) {
				if (i.declaresMethodByName("onDiscoveryStarted"))
					checkAndAddMethod(getMethodFromHierarchy(baseClass, "onDiscoveryStarted"), lifecycleElement);
				if (i.declaresMethodByName("onDiscoveryStopped"))
					checkAndAddMethod(getMethodFromHierarchy(baseClass, "onDiscoveryStopped"), lifecycleElement);
				if (i.declaresMethodByName("onServiceFound"))
					checkAndAddMethod(getMethodFromHierarchy(baseClass, "onServiceFound"), lifecycleElement);
				if (i.declaresMethodByName("onServiceLost"))
					checkAndAddMethod(getMethodFromHierarchy(baseClass, "onServiceLost"), lifecycleElement);
				if (i.declaresMethodByName("onStartDiscoveryFailed"))
					checkAndAddMethod(getMethodFromHierarchy(baseClass, "onStartDiscoveryFailed"), lifecycleElement);
				if (i.declaresMethodByName("onStopDiscoveryFailed"))
					checkAndAddMethod(getMethodFromHierarchy(baseClass, "onStopDiscoveryFailed"), lifecycleElement);
			}
			else if (i.getName().equals("android.net.nsd.NsdManager$RegistrationListener")) {
				if (i.declaresMethodByName("onRegistrationFailed"))
					checkAndAddMethod(getMethodFromHierarchy(baseClass, "onRegistrationFailed"), lifecycleElement);
				if (i.declaresMethodByName("onServiceRegistered"))
					checkAndAddMethod(getMethodFromHierarchy(baseClass, "onServiceRegistered"), lifecycleElement);
				if (i.declaresMethodByName("onServiceUnregistered"))
					checkAndAddMethod(getMethodFromHierarchy(baseClass, "onServiceUnregistered"), lifecycleElement);
				if (i.declaresMethodByName("onUnregistrationFailed"))
					checkAndAddMethod(getMethodFromHierarchy(baseClass, "onUnregistrationFailed"), lifecycleElement);
			}
			else if (i.getName().equals("android.net.nsd.NsdManager$ResolveListener")) {
				if (i.declaresMethodByName("onResolveFailed"))
					checkAndAddMethod(getMethodFromHierarchy(baseClass, "onResolveFailed"), lifecycleElement);
				if (i.declaresMethodByName("onServiceResolved"))
					checkAndAddMethod(getMethodFromHierarchy(baseClass, "onServiceResolved"), lifecycleElement);
			}
			// android.net.sip
			else if (i.getName().equals("android.net.sip.SipRegistrationListener")) {
				if (i.declaresMethodByName("onRegistering"))
					checkAndAddMethod(getMethodFromHierarchy(baseClass, "onRegistering"), lifecycleElement);
				if (i.declaresMethodByName("onRegistrationDone"))
					checkAndAddMethod(getMethodFromHierarchy(baseClass, "onRegistrationDone"), lifecycleElement);
				if (i.declaresMethodByName("onRegistrationFailed"))
					checkAndAddMethod(getMethodFromHierarchy(baseClass, "onRegistrationFailed"), lifecycleElement);
			}
			// android.net.wifi.p2p
			else if (i.getName().equals("android.net.wifi.p2p.WifiP2pManager$ActionListener")) {
				if (i.declaresMethodByName("onFailure"))
					checkAndAddMethod(getMethodFromHierarchy(baseClass, "onFailure"), lifecycleElement);
				if (i.declaresMethodByName("onSuccess"))
					checkAndAddMethod(getMethodFromHierarchy(baseClass, "onSuccess"), lifecycleElement);
			}
			else if (i.getName().equals("android.net.wifi.p2p.WifiP2pManager$ChannelListener")) {
				if (i.declaresMethodByName("onChannelDisconnected"))
					checkAndAddMethod(getMethodFromHierarchy(baseClass, "onChannelDisconnected"), lifecycleElement);
			}
			else if (i.getName().equals("android.net.wifi.p2p.WifiP2pManager$ConnectionInfoListener")) {
				if (i.declaresMethodByName("onConnectionInfoAvailable"))
					checkAndAddMethod(getMethodFromHierarchy(baseClass, "onConnectionInfoAvailable"), lifecycleElement);
			}
			else if (i.getName().equals("android.net.wifi.p2p.WifiP2pManager$DnsSdServiceResponseListener")) {
				if (i.declaresMethodByName("onDnsSdServiceAvailable"))
					checkAndAddMethod(getMethodFromHierarchy(baseClass, "onDnsSdServiceAvailable"), lifecycleElement);
			}
			else if (i.getName().equals("android.net.wifi.p2p.WifiP2pManager$DnsSdTxtRecordListener")) {
				if (i.declaresMethodByName("onDnsSdTxtRecordAvailable"))
					checkAndAddMethod(getMethodFromHierarchy(baseClass, "onDnsSdTxtRecordAvailable"), lifecycleElement);
			}
			else if (i.getName().equals("android.net.wifi.p2p.WifiP2pManager$GroupInfoListener")) {
				if (i.declaresMethodByName("onGroupInfoAvailable"))
					checkAndAddMethod(getMethodFromHierarchy(baseClass, "onGroupInfoAvailable"), lifecycleElement);
			}
			else if (i.getName().equals("android.net.wifi.p2p.WifiP2pManager$PeerListListener")) {
				if (i.declaresMethodByName("onPeersAvailable"))
					checkAndAddMethod(getMethodFromHierarchy(baseClass, "onPeersAvailable"), lifecycleElement);
			}
			else if (i.getName().equals("android.net.wifi.p2p.WifiP2pManager$ServiceResponseListener")) {
				if (i.declaresMethodByName("onServiceAvailable"))
					checkAndAddMethod(getMethodFromHierarchy(baseClass, "onServiceAvailable"), lifecycleElement);
			}
			else if (i.getName().equals("android.net.wifi.p2p.WifiP2pManager$UpnpServiceResponseListener")) {
				if (i.declaresMethodByName("onUpnpServiceAvailable"))
					checkAndAddMethod(getMethodFromHierarchy(baseClass, "onUpnpServiceAvailable"), lifecycleElement);
			}
			// android.os
			else if (i.getName().equals("android.os.CancellationSignal$OnCancelListener")) {
				if (i.declaresMethodByName("onCancel"))
					checkAndAddMethod(getMethodFromHierarchy(baseClass, "onCancel"), lifecycleElement);
			}
			else if (i.getName().equals("android.os.IBinder$DeathRecipient")) {
				if (i.declaresMethodByName("binderDied"))
					checkAndAddMethod(getMethodFromHierarchy(baseClass, "binderDied"), lifecycleElement);
			}
			else if (i.getName().equals("android.os.MessageQueue$IdleHandler")) {
				if (i.declaresMethodByName("queueIdle"))
					checkAndAddMethod(getMethodFromHierarchy(baseClass, "queueIdle"), lifecycleElement);
			}
			else if (i.getName().equals("android.os.RecoverySystem$ProgressListener")) {
				if (i.declaresMethodByName("onProgress"))
					checkAndAddMethod(getMethodFromHierarchy(baseClass, "onProgress"), lifecycleElement);
			}
			// android.preference
			else if (i.getName().equals("android.preference.Preference$OnPreferenceChangeListener")) {
				if (i.declaresMethodByName("onPreferenceChange"))
					checkAndAddMethod(getMethodFromHierarchy(baseClass, "onPreferenceChange"), lifecycleElement);
			}
			else if (i.getName().equals("android.preference.Preference$OnPreferenceClickListener")) {
				if (i.declaresMethodByName("onPreferenceClick"))
					checkAndAddMethod(getMethodFromHierarchy(baseClass, "onPreferenceClick"), lifecycleElement);
			}
			else if (i.getName().equals("android.preference.PreferenceFragment$OnPreferenceStartFragmentCallback")) {
				if (i.declaresMethodByName("onPreferenceStartFragment"))
					checkAndAddMethod(getMethodFromHierarchy(baseClass, "onPreferenceStartFragment"), lifecycleElement);
			}
			else if (i.getName().equals("android.preference.PreferenceManager$OnActivityDestroyListener")) {
				if (i.declaresMethodByName("onActivityDestroy"))
					checkAndAddMethod(getMethodFromHierarchy(baseClass, "onActivityDestroy"), lifecycleElement);
			}
			else if (i.getName().equals("android.preference.PreferenceManager$OnActivityResultListener")) {
				if (i.declaresMethodByName("onActivityResult"))
					checkAndAddMethod(getMethodFromHierarchy(baseClass, "onActivityResult"), lifecycleElement);
			}
			else if (i.getName().equals("android.preference.PreferenceManager$OnActivityStopListener")) {
				if (i.declaresMethodByName("onActivityStop"))
					checkAndAddMethod(getMethodFromHierarchy(baseClass, "onActivityStop"), lifecycleElement);
			}
			// android.security
			else if (i.getName().equals("android.security.KeyChainAliasCallback")) {
				if (i.declaresMethodByName("alias"))
					checkAndAddMethod(getMethodFromHierarchy(baseClass, "alias"), lifecycleElement);
			}
			// android.speech
			else if (i.getName().equals("android.speech.RecognitionListener")) {
				if (i.declaresMethodByName("onBeginningOfSpeech"))
					checkAndAddMethod(getMethodFromHierarchy(baseClass, "onBeginningOfSpeech"), lifecycleElement);
				if (i.declaresMethodByName("onBufferReceived"))
					checkAndAddMethod(getMethodFromHierarchy(baseClass, "onBufferReceived"), lifecycleElement);
				if (i.declaresMethodByName("onEndOfSpeech"))
					checkAndAddMethod(getMethodFromHierarchy(baseClass, "onEndOfSpeech"), lifecycleElement);
				if (i.declaresMethodByName("onError"))
					checkAndAddMethod(getMethodFromHierarchy(baseClass, "onError"), lifecycleElement);
				if (i.declaresMethodByName("onEvent"))
					checkAndAddMethod(getMethodFromHierarchy(baseClass, "onEvent"), lifecycleElement);
				if (i.declaresMethodByName("onPartialResults"))
					checkAndAddMethod(getMethodFromHierarchy(baseClass, "onPartialResults"), lifecycleElement);
				if (i.declaresMethodByName("onReadyForSpeech"))
					checkAndAddMethod(getMethodFromHierarchy(baseClass, "onReadyForSpeech"), lifecycleElement);
				if (i.declaresMethodByName("onResults"))
					checkAndAddMethod(getMethodFromHierarchy(baseClass, "onResults"), lifecycleElement);
				if (i.declaresMethodByName("onRmsChanged"))
					checkAndAddMethod(getMethodFromHierarchy(baseClass, "onRmsChanged"), lifecycleElement);
			}
			// android.speech.tts
			else if (i.getName().equals("android.speech.tts.TextToSpeech$OnInitListener")) {
				if (i.declaresMethodByName("onInit"))
					checkAndAddMethod(getMethodFromHierarchy(baseClass, "onInit"), lifecycleElement);
			}
			else if (i.getName().equals("android.speech.tts.TextToSpeech$OnUtteranceCompletedListener")) {
				if (i.declaresMethodByName("onUtteranceCompleted"))
					checkAndAddMethod(getMethodFromHierarchy(baseClass, "onUtteranceCompleted"), lifecycleElement);
			}
			// android.support - omitted
			// android.view
			else if (i.getName().equals("android.view.ActionMode$Callback")) {
				if (i.declaresMethodByName("onActionItemClicked"))
					checkAndAddMethod(getMethodFromHierarchy(baseClass, "onActionItemClicked"), lifecycleElement);
				if (i.declaresMethodByName("onCreateActionMode"))
					checkAndAddMethod(getMethodFromHierarchy(baseClass, "onCreateActionMode"), lifecycleElement);
				if (i.declaresMethodByName("onDestroyActionMode"))
					checkAndAddMethod(getMethodFromHierarchy(baseClass, "onDestroyActionMode"), lifecycleElement);
				if (i.declaresMethodByName("onPrepareActionMode"))
					checkAndAddMethod(getMethodFromHierarchy(baseClass, "onPrepareActionMode"), lifecycleElement);
			}
			else if (i.getName().equals("android.view.ActionProvider$VisibilityListener")) {
				if (i.declaresMethodByName("onActionProviderVisibilityChanged"))
					checkAndAddMethod(getMethodFromHierarchy(baseClass, "onActionProviderVisibilityChanged"), lifecycleElement);
			}
			else if (i.getName().equals("android.view.GestureDetector$OnDoubleTapListener")) {
				if (i.declaresMethodByName("onDoubleTap"))
					checkAndAddMethod(getMethodFromHierarchy(baseClass, "onDoubleTap"), lifecycleElement);
				if (i.declaresMethodByName("onDoubleTapEvent"))
					checkAndAddMethod(getMethodFromHierarchy(baseClass, "onDoubleTapEvent"), lifecycleElement);
				if (i.declaresMethodByName("onSingleTapConfirmed"))
					checkAndAddMethod(getMethodFromHierarchy(baseClass, "onSingleTapConfirmed"), lifecycleElement);
			}
			else if (i.getName().equals("android.view.GestureDetector$OnGestureListener")) {
				if (i.declaresMethodByName("onDown"))
					checkAndAddMethod(getMethodFromHierarchy(baseClass, "onDown"), lifecycleElement);
				if (i.declaresMethodByName("onFling"))
					checkAndAddMethod(getMethodFromHierarchy(baseClass, "onFling"), lifecycleElement);
				if (i.declaresMethodByName("onLongPress"))
					checkAndAddMethod(getMethodFromHierarchy(baseClass, "onLongPress"), lifecycleElement);
				if (i.declaresMethodByName("onScroll"))
					checkAndAddMethod(getMethodFromHierarchy(baseClass, "onScroll"), lifecycleElement);
				if (i.declaresMethodByName("onShowPress"))
					checkAndAddMethod(getMethodFromHierarchy(baseClass, "onShowPress"), lifecycleElement);
				if (i.declaresMethodByName("onSingleTapUp"))
					checkAndAddMethod(getMethodFromHierarchy(baseClass, "onSingleTapUp"), lifecycleElement);
			}
			else if (i.getName().equals("android.view.InputQueue$Callback")) {
				if (i.declaresMethodByName("onInputQueueCreated"))
					checkAndAddMethod(getMethodFromHierarchy(baseClass, "onInputQueueCreated"), lifecycleElement);
				if (i.declaresMethodByName("onInputQueueDestroyed"))
					checkAndAddMethod(getMethodFromHierarchy(baseClass, "onInputQueueDestroyed"), lifecycleElement);
			}
			else if (i.getName().equals("android.view.KeyEvent$Callback")) {
				if (i.declaresMethodByName("onKeyDown"))
					checkAndAddMethod(getMethodFromHierarchy(baseClass, "onKeyDown"), lifecycleElement);
				if (i.declaresMethodByName("onKeyLongPress"))
					checkAndAddMethod(getMethodFromHierarchy(baseClass, "onKeyLongPress"), lifecycleElement);
				if (i.declaresMethodByName("onKeyMultiple"))
					checkAndAddMethod(getMethodFromHierarchy(baseClass, "onKeyMultiple"), lifecycleElement);
				if (i.declaresMethodByName("onKeyUp"))
					checkAndAddMethod(getMethodFromHierarchy(baseClass, "onKeyUp"), lifecycleElement);
			}
			else if (i.getName().equals("android.view.MenuItem$OnActionExpandListener")) {
				if (i.declaresMethodByName("onMenuItemActionCollapse"))
					checkAndAddMethod(getMethodFromHierarchy(baseClass, "onMenuItemActionCollapse"), lifecycleElement);
				if (i.declaresMethodByName("onMenuItemActionExpand"))
					checkAndAddMethod(getMethodFromHierarchy(baseClass, "onMenuItemActionExpand"), lifecycleElement);
			}
			else if (i.getName().equals("android.view.MenuItem$OnMenuItemClickListener")) {
				if (i.declaresMethodByName("onMenuItemClick"))
					checkAndAddMethod(getMethodFromHierarchy(baseClass, "onMenuItemClick"), lifecycleElement);
			}
			else if (i.getName().equals("android.view.ScaleGestureDetector$OnScaleGestureListener")) {
				if (i.declaresMethodByName("onScale"))
					checkAndAddMethod(getMethodFromHierarchy(baseClass, "onScale"), lifecycleElement);
				if (i.declaresMethodByName("onScaleBegin"))
					checkAndAddMethod(getMethodFromHierarchy(baseClass, "onScaleBegin"), lifecycleElement);
				if (i.declaresMethodByName("onScaleEnd"))
					checkAndAddMethod(getMethodFromHierarchy(baseClass, "onScaleEnd"), lifecycleElement);
			}
			else if (i.getName().equals("android.view.SurfaceHolder$Callback")) {
				if (i.declaresMethodByName("surfaceChanged"))
					checkAndAddMethod(getMethodFromHierarchy(baseClass, "surfaceChanged"), lifecycleElement);
				if (i.declaresMethodByName("surfaceCreated"))
					checkAndAddMethod(getMethodFromHierarchy(baseClass, "surfaceCreated"), lifecycleElement);
				if (i.declaresMethodByName("surfaceDestroyed"))
					checkAndAddMethod(getMethodFromHierarchy(baseClass, "surfaceDestroyed"), lifecycleElement);
			}
			else if (i.getName().equals("android.view.SurfaceHolder$Callback2")) {
				if (i.declaresMethodByName("surfaceRedrawNeeded"))
					checkAndAddMethod(getMethodFromHierarchy(baseClass, "surfaceRedrawNeeded"), lifecycleElement);
			}
			else if (i.getName().equals("android.view.TextureView$SurfaceTextureListener")) {
				if (i.declaresMethodByName("onSurfaceTextureAvailable"))
					checkAndAddMethod(getMethodFromHierarchy(baseClass, "onSurfaceTextureAvailable"), lifecycleElement);
				if (i.declaresMethodByName("onSurfaceTextureDestroyed"))
					checkAndAddMethod(getMethodFromHierarchy(baseClass, "onSurfaceTextureDestroyed"), lifecycleElement);
				if (i.declaresMethodByName("onSurfaceTextureSizeChanged"))
					checkAndAddMethod(getMethodFromHierarchy(baseClass, "onSurfaceTextureSizeChanged"), lifecycleElement);
				if (i.declaresMethodByName("onSurfaceTextureUpdated"))
					checkAndAddMethod(getMethodFromHierarchy(baseClass, "onSurfaceTextureUpdated"), lifecycleElement);
			}
			else if (i.getName().equals("android.view.View$OnAttachStateChangeListener")) {
				if (i.declaresMethodByName("onViewAttachedToWindow"))
					checkAndAddMethod(getMethodFromHierarchy(baseClass, "onViewAttachedToWindow"), lifecycleElement);
				if (i.declaresMethodByName("onViewDetachedFromWindow"))
					checkAndAddMethod(getMethodFromHierarchy(baseClass, "onViewDetachedFromWindow"), lifecycleElement);
			}
			else if (i.getName().equals("android.view.View$OnClickListener")) {
				if (i.declaresMethodByName("onClick"))
					checkAndAddMethod(getMethodFromHierarchyEx(baseClass, "void onClick(android.view.View)"), lifecycleElement);
			}
			else if (i.getName().equals("android.view.View$OnCreateContextMenuListener")) {
				if (i.declaresMethodByName("onCreateContextMenu"))
					checkAndAddMethod(getMethodFromHierarchyEx(baseClass, "void onCreateContextMenu"
							+"(android.view.ContextMenu,android.view.View,android.view.ContextMenu$ContextMenuInfo)"), lifecycleElement);
			}
			else if (i.getName().equals("android.view.View$OnDragListener")) {
				if (i.declaresMethodByName("onDrag"))
					checkAndAddMethod(getMethodFromHierarchy(baseClass, "onDrag"), lifecycleElement);
			}
			else if (i.getName().equals("android.view.View$OnFocusChangeListener")) {
				if (i.declaresMethodByName("onFocusChange"))
					checkAndAddMethod(getMethodFromHierarchy(baseClass, "onFocusChange"), lifecycleElement);
			}
			else if (i.getName().equals("android.view.View$OnGenericMotionListener")) {
				if (i.declaresMethodByName("onGenericMotion"))
					checkAndAddMethod(getMethodFromHierarchy(baseClass, "onGenericMotion"), lifecycleElement);
			}
			else if (i.getName().equals("android.view.View$OnHoverListener")) {
				if (i.declaresMethodByName("onHover"))
					checkAndAddMethod(getMethodFromHierarchy(baseClass, "onHover"), lifecycleElement);
			}
			else if (i.getName().equals("android.view.View$OnKeyListener")) {
				if (i.declaresMethodByName("onKey"))
					checkAndAddMethod(getMethodFromHierarchy(baseClass, "onKey"), lifecycleElement);
			}
			else if (i.getName().equals("android.view.View$OnLayoutChangeListener")) {
				if (i.declaresMethodByName("onLayoutChange"))
					checkAndAddMethod(getMethodFromHierarchy(baseClass, "onLayoutChange"), lifecycleElement);
			}
			else if (i.getName().equals("android.view.View$OnLongClickListener")) {
				if (i.declaresMethodByName("onLongClick"))
					checkAndAddMethod(getMethodFromHierarchy(baseClass, "onLongClick"), lifecycleElement);
			}
			else if (i.getName().equals("android.view.View$OnSystemUiVisibilityChangeListener")) {
				if (i.declaresMethodByName("onSystemUiVisibilityChange"))
					checkAndAddMethod(getMethodFromHierarchy(baseClass, "onSystemUiVisibilityChange"), lifecycleElement);
			}
			else if (i.getName().equals("android.view.View$OnTouchListener")) {
				if (i.declaresMethodByName("onTouch"))
					checkAndAddMethod(getMethodFromHierarchy(baseClass, "onTouch"), lifecycleElement);
			}
			else if (i.getName().equals("android.view.ViewGroup$OnHierarchyChangeListener")) {
				if (i.declaresMethodByName("onChildViewAdded"))
					checkAndAddMethod(getMethodFromHierarchy(baseClass, "onChildViewAdded"), lifecycleElement);
				if (i.declaresMethodByName("onChildViewRemoved"))
					checkAndAddMethod(getMethodFromHierarchy(baseClass, "onChildViewRemoved"), lifecycleElement);
			}
			else if (i.getName().equals("android.view.ViewStub$OnInflateListener")) {
				if (i.declaresMethodByName("onInflate"))
					checkAndAddMethod(getMethodFromHierarchy(baseClass, "onInflate"), lifecycleElement);
			}
			else if (i.getName().equals("android.view.ViewTreeObserver$OnDrawListener")) {
				if (i.declaresMethodByName("onDraw"))
					checkAndAddMethod(getMethodFromHierarchy(baseClass, "onDraw"), lifecycleElement);
			}
			else if (i.getName().equals("android.view.ViewTreeObserver$OnGlobalFocusChangeListener")) {
				if (i.declaresMethodByName("onGlobalFocusChanged"))
					checkAndAddMethod(getMethodFromHierarchy(baseClass, "onGlobalFocusChanged"), lifecycleElement);
			}
			else if (i.getName().equals("android.view.ViewTreeObserver$OnGlobalLayoutListener")) {
				if (i.declaresMethodByName("onGlobalLayout"))
					checkAndAddMethod(getMethodFromHierarchy(baseClass, "onGlobalLayout"), lifecycleElement);
			}
			else if (i.getName().equals("android.view.ViewTreeObserver$OnPreDrawListener")) {
				if (i.declaresMethodByName("onPreDraw"))
					checkAndAddMethod(getMethodFromHierarchy(baseClass, "onPreDraw"), lifecycleElement);
			}
			else if (i.getName().equals("android.view.ViewTreeObserver$OnScrollChangedListener")) {
				if (i.declaresMethodByName("onScrollChanged"))
					checkAndAddMethod(getMethodFromHierarchy(baseClass, "onScrollChanged"), lifecycleElement);
			}
			else if (i.getName().equals("android.view.ViewTreeObserver$OnTouchModeChangeListener")) {
				if (i.declaresMethodByName("onTouchModeChanged"))
					checkAndAddMethod(getMethodFromHierarchy(baseClass, "onTouchModeChanged"), lifecycleElement);
			}
			// android.view.accessibility
			else if (i.getName().equals("android.view.accessibility.AccessibilityManager$AccessibilityStateChangeListener")) {
				if (i.declaresMethodByName("onAccessibilityStateChanged"))
					checkAndAddMethod(getMethodFromHierarchy(baseClass, "onAccessibilityStateChanged"), lifecycleElement);
			}
			// android.view.animation
			else if (i.getName().equals("android.view.animation.Animation$AnimationListener")) {
				if (i.declaresMethodByName("onAnimationEnd"))
					checkAndAddMethod(getMethodFromHierarchy(baseClass, "onAnimationEnd"), lifecycleElement);
				if (i.declaresMethodByName("onAnimationRepeat"))
					checkAndAddMethod(getMethodFromHierarchy(baseClass, "onAnimationRepeat"), lifecycleElement);
				if (i.declaresMethodByName("onAnimationStart"))
					checkAndAddMethod(getMethodFromHierarchy(baseClass, "onAnimationStart"), lifecycleElement);
			}
			// android.view.inputmethod
			else if (i.getName().equals("android.view.inputmethod.InputMethod$SessionCallback")) {
				if (i.declaresMethodByName("sessionCreated"))
					checkAndAddMethod(getMethodFromHierarchy(baseClass, "sessionCreated"), lifecycleElement);
			}
			else if (i.getName().equals("android.view.inputmethod.InputMethodSession$EventCallback")) {
				if (i.declaresMethodByName("finishedEvent"))
					checkAndAddMethod(getMethodFromHierarchy(baseClass, "finishedEvent"), lifecycleElement);
			}
			// android.view.textservice
			else if (i.getName().equals("android.view.textservice.SpellCheckerSession$SpellCheckerSessionListener")) {
				if (i.declaresMethodByName("onGetSentenceSuggestions"))
					checkAndAddMethod(getMethodFromHierarchy(baseClass, "onGetSentenceSuggestions"), lifecycleElement);
				if (i.declaresMethodByName("onGetSuggestions"))
					checkAndAddMethod(getMethodFromHierarchy(baseClass, "onGetSuggestions"), lifecycleElement);
			}
			// android.webkit
			else if (i.getName().equals("android.webkit.DownloadListener")) {
				if (i.declaresMethodByName("onDownloadStart"))
					checkAndAddMethod(getMethodFromHierarchy(baseClass, "onDownloadStart"), lifecycleElement);
			}
			// android.widget
			else if (i.getName().equals("android.widget.AbsListView$MultiChoiceModeListener")) {
				if (i.declaresMethodByName("onItemCheckedStateChanged"))
					checkAndAddMethod(getMethodFromHierarchy(baseClass, "onItemCheckedStateChanged"), lifecycleElement);
			}
			else if (i.getName().equals("android.widget.AbsListView$OnScrollListener")) {
				if (i.declaresMethodByName("onScroll"))
					checkAndAddMethod(getMethodFromHierarchy(baseClass, "onScroll"), lifecycleElement);
				if (i.declaresMethodByName("onScrollStateChanged"))
					checkAndAddMethod(getMethodFromHierarchy(baseClass, "onScrollStateChanged"), lifecycleElement);
			}
			else if (i.getName().equals("android.widget.AbsListView$RecyclerListener")) {
				if (i.declaresMethodByName("onMovedToScrapHeap"))
					checkAndAddMethod(getMethodFromHierarchy(baseClass, "onMovedToScrapHeap"), lifecycleElement);
			}
			else if (i.getName().equals("android.widget.AdapterView$OnItemClickListener")) {
				if (i.declaresMethodByName("onItemClick"))
					checkAndAddMethod(getMethodFromHierarchy(baseClass, "onItemClick"), lifecycleElement);
			}
			else if (i.getName().equals("android.widget.AdapterView$OnItemLongClickListener")) {
				if (i.declaresMethodByName("onItemLongClick"))
					checkAndAddMethod(getMethodFromHierarchy(baseClass, "onItemLongClick"), lifecycleElement);
			}
			else if (i.getName().equals("android.widget.AdapterView.OnItemSelectedListener")) {
				if (i.declaresMethodByName("onItemSelected"))
					checkAndAddMethod(getMethodFromHierarchy(baseClass, "onItemSelected"), lifecycleElement);
				if (i.declaresMethodByName("onNothingSelected"))
					checkAndAddMethod(getMethodFromHierarchy(baseClass, "onNothingSelected"), lifecycleElement);
			}
			else if (i.getName().equals("android.widget.AutoCompleteTextView$OnDismissListener")) {
				if (i.declaresMethodByName("onDismiss"))
					checkAndAddMethod(getMethodFromHierarchy(baseClass, "onDismiss"), lifecycleElement);
			}
			else if (i.getName().equals("android.widget.CalendarView$OnDateChangeListener")) {
				if (i.declaresMethodByName("onSelectedDayChange"))
					checkAndAddMethod(getMethodFromHierarchy(baseClass, "onSelectedDayChange"), lifecycleElement);
			}
			else if (i.getName().equals("android.widget.Chronometer$OnChronometerTickListener")) {
				if (i.declaresMethodByName("onChronometerTick"))
					checkAndAddMethod(getMethodFromHierarchy(baseClass, "onChronometerTick"), lifecycleElement);
			}
			else if (i.getName().equals("android.widget.CompoundButton$OnCheckedChangeListener")) {
				if (i.declaresMethodByName("onCheckedChanged"))
					checkAndAddMethod(getMethodFromHierarchyEx(baseClass, "void onCheckedChanged(android.widget.CompoundButton,boolean)"), lifecycleElement);
			}
			else if (i.getName().equals("android.widget.DatePicker$OnDateChangedListener")) {
				if (i.declaresMethodByName("onDateChanged"))
					checkAndAddMethod(getMethodFromHierarchy(baseClass, "onDateChanged"), lifecycleElement);
			}
			else if (i.getName().equals("android.widget.ExpandableListView$OnChildClickListener")) {
				if (i.declaresMethodByName("onChildClick"))
					checkAndAddMethod(getMethodFromHierarchy(baseClass, "onChildClick"), lifecycleElement);
			}
			else if (i.getName().equals("android.widget.ExpandableListView$OnGroupClickListener")) {
				if (i.declaresMethodByName("onGroupClick"))
					checkAndAddMethod(getMethodFromHierarchy(baseClass, "onGroupClick"), lifecycleElement);
			}
			else if (i.getName().equals("android.widget.ExpandableListView$OnGroupCollapseListener")) {
				if (i.declaresMethodByName("onGroupCollapse"))
					checkAndAddMethod(getMethodFromHierarchy(baseClass, "onGroupCollapse"), lifecycleElement);
			}
			else if (i.getName().equals("android.widget.ExpandableListView$OnGroupExpandListener")) {
				if (i.declaresMethodByName("onGroupExpand"))
					checkAndAddMethod(getMethodFromHierarchy(baseClass, "onGroupExpand"), lifecycleElement);
			}
			else if (i.getName().equals("android.widget.Filter$FilterListener")) {
				if (i.declaresMethodByName("onFilterComplete"))
					checkAndAddMethod(getMethodFromHierarchy(baseClass, "onFilterComplete"), lifecycleElement);
			}
			else if (i.getName().equals("android.widget.NumberPicker$OnScrollListener")) {
				if (i.declaresMethodByName("onScrollStateChange"))
					checkAndAddMethod(getMethodFromHierarchy(baseClass, "onScrollStateChange"), lifecycleElement);
			}
			else if (i.getName().equals("android.widget.NumberPicker$OnValueChangeListener")) {
				if (i.declaresMethodByName("onValueChange"))
					checkAndAddMethod(getMethodFromHierarchy(baseClass, "onValueChange"), lifecycleElement);
			}
			else if (i.getName().equals("android.widget.NumberPicker$OnDismissListener")) {
				if (i.declaresMethodByName("onDismiss"))
					checkAndAddMethod(getMethodFromHierarchy(baseClass, "onDismiss"), lifecycleElement);
			}
			else if (i.getName().equals("android.widget.PopupMenu$OnMenuItemClickListener")) {
				if (i.declaresMethodByName("onMenuItemClick"))
					checkAndAddMethod(getMethodFromHierarchy(baseClass, "onMenuItemClick"), lifecycleElement);
			}
			else if (i.getName().equals("android.widget.PopupWindow$OnDismissListener")) {
				if (i.declaresMethodByName("onDismiss"))
					checkAndAddMethod(getMethodFromHierarchy(baseClass, "onDismiss"), lifecycleElement);
			}
			else if (i.getName().equals("android.widget.RadioGroup$OnCheckedChangeListener")) {
				if (i.declaresMethodByName("onCheckedChanged"))
					checkAndAddMethod(getMethodFromHierarchyEx(baseClass, "void onCheckedChanged(android.widget.RadioGroup,int)"), lifecycleElement);
			}
			else if (i.getName().equals("android.widget.RatingBar$OnRatingBarChangeListener")) {
				if (i.declaresMethodByName("onRatingChanged"))
					checkAndAddMethod(getMethodFromHierarchy(baseClass, "onRatingChanged"), lifecycleElement);
			}
			else if (i.getName().equals("android.widget.SearchView$OnCloseListener")) {
				if (i.declaresMethodByName("onClose"))
					checkAndAddMethod(getMethodFromHierarchy(baseClass, "onClose"), lifecycleElement);
			}
			else if (i.getName().equals("android.widget.SearchView$OnQueryTextListener")) {
				if (i.declaresMethodByName("onQueryTextChange"))
					checkAndAddMethod(getMethodFromHierarchy(baseClass, "onQueryTextChange"), lifecycleElement);
				if (i.declaresMethodByName("onQueryTextSubmit"))
					checkAndAddMethod(getMethodFromHierarchy(baseClass, "onQueryTextSubmit"), lifecycleElement);
			}
			else if (i.getName().equals("android.widget.SearchView$OnSuggestionListener")) {
				if (i.declaresMethodByName("onSuggestionClick"))
					checkAndAddMethod(getMethodFromHierarchy(baseClass, "onSuggestionClick"), lifecycleElement);
				if (i.declaresMethodByName("onSuggestionSelect"))
					checkAndAddMethod(getMethodFromHierarchy(baseClass, "onSuggestionSelect"), lifecycleElement);
			}
			else if (i.getName().equals("android.widget.SeekBar$OnSeekBarChangeListener")) {
				if (i.declaresMethodByName("onProgressChanged"))
					checkAndAddMethod(getMethodFromHierarchy(baseClass, "onProgressChanged"), lifecycleElement);
				if (i.declaresMethodByName("onStartTrackingTouch"))
					checkAndAddMethod(getMethodFromHierarchy(baseClass, "onStartTrackingTouch"), lifecycleElement);
				if (i.declaresMethodByName("onStopTrackingTouch"))
					checkAndAddMethod(getMethodFromHierarchy(baseClass, "onStopTrackingTouch"), lifecycleElement);
			}
			else if (i.getName().equals("android.widget.ShareActionProvider$OnShareTargetSelectedListener")) {
				if (i.declaresMethodByName("onShareTargetSelected"))
					checkAndAddMethod(getMethodFromHierarchy(baseClass, "onShareTargetSelected"), lifecycleElement);
			}
			else if (i.getName().equals("android.widget.SlidingDrawer$OnDrawerCloseListener")) {
				if (i.declaresMethodByName("onShareTargetSelected"))
					checkAndAddMethod(getMethodFromHierarchy(baseClass, "onShareTargetSelected"), lifecycleElement);
			}
			else if (i.getName().equals("android.widget.SlidingDrawer$OnDrawerOpenListener")) {
				if (i.declaresMethodByName("onDrawerOpened"))
					checkAndAddMethod(getMethodFromHierarchy(baseClass, "onDrawerOpened"), lifecycleElement);
			}
			else if (i.getName().equals("android.widget.SlidingDrawer$OnDrawerScrollListener")) {
				if (i.declaresMethodByName("onScrollEnded"))
					checkAndAddMethod(getMethodFromHierarchy(baseClass, "onScrollEnded"), lifecycleElement);
				if (i.declaresMethodByName("onScrollStarted"))
					checkAndAddMethod(getMethodFromHierarchy(baseClass, "onScrollStarted"), lifecycleElement);
			}
			else if (i.getName().equals("android.widget.TabHost$OnTabChangeListener")) {
				if (i.declaresMethodByName("onTabChanged"))
					checkAndAddMethod(getMethodFromHierarchy(baseClass, "onTabChanged"), lifecycleElement);
			}
			else if (i.getName().equals("android.widget.TextView$OnEditorActionListener")) {
				if (i.declaresMethodByName("onEditorAction"))
					checkAndAddMethod(getMethodFromHierarchy(baseClass, "onEditorAction"), lifecycleElement);
			}
			else if (i.getName().equals("android.widget.TimePicker$OnTimeChangedListener")) {
				if (i.declaresMethodByName("onTimeChanged"))
					checkAndAddMethod(getMethodFromHierarchy(baseClass, "onTimeChanged"), lifecycleElement);
			}
			else if (i.getName().equals("android.widget.ZoomButtonsController$OnZoomListener")) {
				if (i.declaresMethodByName("onVisibilityChanged"))
					checkAndAddMethod(getMethodFromHierarchy(baseClass, "onVisibilityChanged"), lifecycleElement);
				if (i.declaresMethodByName("onZoom"))
					checkAndAddMethod(getMethodFromHierarchy(baseClass, "onZoom"), lifecycleElement);
			}
		}
	}

	/**
	 * Checks whether the given Soot method comes from a system class. If not,
	 * it is added to the list of callback methods.
	 * @param method The method to check and add
	 * @param baseClass The base class (activity, service, etc.) to which this
	 * callback method belongs
	 */
	private void checkAndAddMethod(SootMethod method, SootClass baseClass) {
		AndroidMethod am = new AndroidMethod(method);
		
		// Do not call system methods
		if (am.getClassName().startsWith("android.")
				|| am.getClassName().startsWith("java."))
			return;

		// Skip empty methods
		if (method.isConcrete() && isEmpty(method.retrieveActiveBody()))
			return;
			
		boolean isNew;
		if (this.callbackMethods.containsKey(baseClass.getName()))
			isNew = this.callbackMethods.get(baseClass.getName()).add(am);
		else {
			Set<AndroidMethod> methods = new HashSet<AndroidMethod>();
			isNew = methods.add(am);
			this.callbackMethods.put(baseClass.getName(), methods);
		}
			
		if (isNew)
			if (this.callbackWorklist.containsKey(baseClass.getName()))
					this.callbackWorklist.get(baseClass.getName()).add(am);
			else {
				Set<AndroidMethod> methods = new HashSet<AndroidMethod>();
				isNew = methods.add(am);
				this.callbackWorklist.put(baseClass.getName(), methods);
			}
<<<<<<< HEAD
	}

	private boolean isEmpty(Body activeBody) {
		for (Unit u : activeBody.getUnits())
			if (!(u instanceof IdentityStmt || u instanceof ReturnVoidStmt))
				return false;
		return true;
=======

			if (isNew)
				if (this.callbackWorklist.containsKey(baseClass.getName()))
						this.callbackWorklist.get(baseClass.getName()).add(am);
				else {
					Set<AndroidMethod> methods = new HashSet<AndroidMethod>();
					isNew = methods.add(am);
					this.callbackWorklist.put(baseClass.getName(), methods);
				}
		}
>>>>>>> 8cad247c
	}

	private Set<SootClass> collectAllInterfaces(SootClass sootClass) {
		Set<SootClass> interfaces = new HashSet<SootClass>(sootClass.getInterfaces());
		for (SootClass i : sootClass.getInterfaces())
			interfaces.addAll(collectAllInterfaces(i));
		return interfaces;
	}

	public Map<String, Set<AndroidMethod>> getCallbackMethods() {
		return this.callbackMethods;
	}

	public Map<SootClass, Set<Integer>> getLayoutClasses() {
		return this.layoutClasses;
	}

}<|MERGE_RESOLUTION|>--- conflicted
+++ resolved
@@ -24,7 +24,6 @@
 import soot.Type;
 import soot.Unit;
 import soot.Value;
-import soot.jimple.IdentityRef;
 import soot.jimple.IdentityStmt;
 import soot.jimple.InstanceInvokeExpr;
 import soot.jimple.IntConstant;
@@ -38,7 +37,7 @@
 /**
  * Analyzes the classes in the APK file to find custom implementations of the
  * well-known Android callback and handler interfaces.
- *
+ * 
  * @author Steven Arzt
  *
  */
@@ -102,7 +101,7 @@
 					SootClass sc = Scene.v().getSootClass(className);
 					List<MethodOrMethodContext> methods = new ArrayList<MethodOrMethodContext>();
 					methods.addAll(sc.getMethods());
-
+					
 					// Check for callbacks registered in the code
 					analyzeRechableMethods(sc, methods);
 
@@ -114,7 +113,7 @@
 		});
 		PackManager.v().getPack("wjtp").add(transform);
 	}
-
+	
 	/**
 	 * Incrementally collects the callback methods for all Android default
 	 * handlers implemented in the source code. This just processes the contents
@@ -179,9 +178,8 @@
 					for (Value param : iinv.getArgs())
 						if (param.getType() instanceof RefType) {
 							SootClass callbackClass = ((RefType) param.getType()).getSootClass();
-							if (!callbackClass.isInterface())
-							    for (SootClass c : Scene.v().getActiveHierarchy().getSubclassesOfIncluding(callbackClass))
-							        analyzeClass(c, lifecycleElement);
+							for (SootClass c : Scene.v().getActiveHierarchy().getSubclassesOfIncluding(callbackClass))
+								analyzeClass(c, lifecycleElement);
 						}
 			}
 		}
@@ -196,12 +194,12 @@
 		// Only calls to system APIs can register callbacks
 		if (!method.getDeclaringClass().getName().startsWith("android."))
 			return false;
-
+		
 		for (Type paramType : method.getParameterTypes())
 			if (paramType instanceof RefType)
 				if (isCallbackInterface(((RefType) paramType).getSootClass()))
 					return true;
-
+				
 		return false;
 	}
 
@@ -250,7 +248,7 @@
 				}
 		}
 	}
-
+	
 	/**
 	 * Analyzes the given class to find callback methods
 	 * @param sootClass The class to analyze
@@ -262,11 +260,11 @@
 		if (sootClass.getName().startsWith("android.")
 				|| sootClass.getName().startsWith("java."))
 			return;
-
+		
 		// Check for callback handlers implemented via interfaces
 		analyzeClassInterfaceCallbacks(sootClass, sootClass, lifecycleElement);
 	}
-
+	
 	/**
 	 * Enumeration for the types of classes we can have
 	 */
@@ -281,7 +279,7 @@
 	private void analyzeMethodOverrideCallbacks(SootClass sootClass) {
 		if (!sootClass.isConcrete())
 			return;
-
+		
 		// There are also some classes that implement interesting callback methods.
 		// We model this as follows: Whenever the user overwrites a method in an
 		// Android OS class that is not a well-known lifecycle method, we treat
@@ -290,49 +288,47 @@
 		Set<String> systemMethods = new HashSet<String>(10000);
 		for (SootClass parentClass : Scene.v().getActiveHierarchy().getSuperclassesOf(sootClass)) {
 			if (parentClass.getName().equals(AndroidEntryPointConstants.ACTIVITYCLASS))
-				classType = ClassType.Activity;
+				classType = ClassType.Activity; 
 			else if (parentClass.getName().equals(AndroidEntryPointConstants.SERVICECLASS))
 				classType = ClassType.Service;
 			else if (parentClass.getName().equals(AndroidEntryPointConstants.BROADCASTRECEIVERCLASS))
 				classType = ClassType.BroadcastReceiver;
 			else if (parentClass.getName().equals(AndroidEntryPointConstants.CONTENTPROVIDERCLASS))
 				classType = ClassType.ContentProvider;
-
+			
 			if (parentClass.getName().startsWith("android."))
 				for (SootMethod sm : parentClass.getMethods())
 					if (!sm.isConstructor())
 						systemMethods.add(sm.getSubSignature());
 		}
-
+		
 		// Iterate over all user-implemented methods. If they are inherited
 		// from a system class, they are callback candidates.
-		if (!sootClass.isInterface()) {
-    		for (SootClass parentClass : Scene.v().getActiveHierarchy().getSubclassesOfIncluding(sootClass)) {
-    			if (parentClass.getName().startsWith("android."))
-    				continue;
-    			for (SootMethod method : parentClass.getMethods()) {
-    				if (!systemMethods.contains(method.getSubSignature()))
-    					continue;
-
-    				// This is an overridden system method. Check that we don't have
-    				// one of the lifecycle methods as they are treated separately.
-    				if (classType == ClassType.Activity
-    							&& AndroidEntryPointConstants.getActivityLifecycleMethods().contains(method.getSubSignature()))
-    						continue;
-    				if (classType == ClassType.Service
-    						&& AndroidEntryPointConstants.getServiceLifecycleMethods().contains(method.getSubSignature()))
-    					continue;
-    				if (classType == ClassType.BroadcastReceiver
-    						&& AndroidEntryPointConstants.getBroadcastLifecycleMethods().contains(method.getSubSignature()))
-    					continue;
-    				if (classType == ClassType.ContentProvider
-    						&& AndroidEntryPointConstants.getContentproviderLifecycleMethods().contains(method.getSubSignature()))
-    					continue;
-
-    				// This is a real callback method
-    				checkAndAddMethod(method, sootClass);
-    			}
-    		}
+		for (SootClass parentClass : Scene.v().getActiveHierarchy().getSubclassesOfIncluding(sootClass)) {
+			if (parentClass.getName().startsWith("android."))
+				continue;
+			for (SootMethod method : parentClass.getMethods()) {
+				if (!systemMethods.contains(method.getSubSignature()))
+					continue;
+				
+				// This is an overridden system method. Check that we don't have
+				// one of the lifecycle methods as they are treated separately.
+				if (classType == ClassType.Activity
+							&& AndroidEntryPointConstants.getActivityLifecycleMethods().contains(method.getSubSignature()))
+						continue;
+				if (classType == ClassType.Service
+						&& AndroidEntryPointConstants.getServiceLifecycleMethods().contains(method.getSubSignature()))
+					continue;
+				if (classType == ClassType.BroadcastReceiver
+						&& AndroidEntryPointConstants.getBroadcastLifecycleMethods().contains(method.getSubSignature()))
+					continue;
+				if (classType == ClassType.ContentProvider
+						&& AndroidEntryPointConstants.getContentproviderLifecycleMethods().contains(method.getSubSignature()))
+					continue;
+				
+				// This is a real callback method
+				checkAndAddMethod(method, sootClass);
+			}
 		}
 	}
 
@@ -343,7 +339,7 @@
 			return getMethodFromHierarchy(c.getSuperclass(), methodName);
 		throw new RuntimeException("Could not find method");
 	}
-
+	
 	private SootMethod getMethodFromHierarchyEx(SootClass c, String methodSignature) {
 		if (c.declaresMethod(methodSignature))
 			return c.getMethod(methodSignature);
@@ -358,17 +354,17 @@
 		// reason to look for interface implementations
 		if (!baseClass.isConcrete())
 			return;
-
+		
 		// For a first take, we consider all classes in the android.* packages
 		// to be part of the operating system
 		if (baseClass.getName().startsWith("android."))
 			return;
-
+		
 		// If we are a class, one of our superclasses might implement an Android
 		// interface
 		if (sootClass.hasSuperclass())
 			analyzeClassInterfaceCallbacks(baseClass, sootClass.getSuperclass(), lifecycleElement);
-
+		
 		// Do we implement one of the well-known interfaces?
 		for (SootClass i : collectAllInterfaces(sootClass)) {
 			// android.accounts
@@ -495,7 +491,7 @@
 			else if (i.getName().equals("android.content.ComponentCallbacks2")) {
 				if (i.declaresMethodByName("onTrimMemory"))
 					checkAndAddMethod(getMethodFromHierarchy(baseClass, "onTrimMemory"), lifecycleElement);
-			}
+			}			
 			else if (i.getName().equals("android.content.DialogInterface$OnCancelListener")) {
 				if (i.declaresMethodByName("onCancel"))
 					checkAndAddMethod(getMethodFromHierarchy(baseClass, "onCancel"), lifecycleElement);
@@ -562,7 +558,7 @@
 				if (i.declaresMethodByName("onInfo"))
 					checkAndAddMethod(getMethodFromHierarchy(baseClass, "onInfo"), lifecycleElement);
 			}
-			// android.gesture
+			// android.gesture			
 			else if (i.getName().equals("android.gesture.GestureOverlayView$OnGestureListener")) {
 				if (i.declaresMethodByName("onGesture"))
 					checkAndAddMethod(getMethodFromHierarchy(baseClass, "onGesture"), lifecycleElement);
@@ -950,11 +946,11 @@
 			else if (i.getName().equals("android.speech.tts.TextToSpeech$OnInitListener")) {
 				if (i.declaresMethodByName("onInit"))
 					checkAndAddMethod(getMethodFromHierarchy(baseClass, "onInit"), lifecycleElement);
-			}
+			}			
 			else if (i.getName().equals("android.speech.tts.TextToSpeech$OnUtteranceCompletedListener")) {
 				if (i.declaresMethodByName("onUtteranceCompleted"))
 					checkAndAddMethod(getMethodFromHierarchy(baseClass, "onUtteranceCompleted"), lifecycleElement);
-			}
+			}			
 			// android.support - omitted
 			// android.view
 			else if (i.getName().equals("android.view.ActionMode$Callback")) {
@@ -1365,7 +1361,6 @@
 				isNew = methods.add(am);
 				this.callbackWorklist.put(baseClass.getName(), methods);
 			}
-<<<<<<< HEAD
 	}
 
 	private boolean isEmpty(Body activeBody) {
@@ -1373,18 +1368,6 @@
 			if (!(u instanceof IdentityStmt || u instanceof ReturnVoidStmt))
 				return false;
 		return true;
-=======
-
-			if (isNew)
-				if (this.callbackWorklist.containsKey(baseClass.getName()))
-						this.callbackWorklist.get(baseClass.getName()).add(am);
-				else {
-					Set<AndroidMethod> methods = new HashSet<AndroidMethod>();
-					isNew = methods.add(am);
-					this.callbackWorklist.put(baseClass.getName(), methods);
-				}
-		}
->>>>>>> 8cad247c
 	}
 
 	private Set<SootClass> collectAllInterfaces(SootClass sootClass) {
@@ -1393,13 +1376,13 @@
 			interfaces.addAll(collectAllInterfaces(i));
 		return interfaces;
 	}
-
+	
 	public Map<String, Set<AndroidMethod>> getCallbackMethods() {
 		return this.callbackMethods;
 	}
-
+	
 	public Map<SootClass, Set<Integer>> getLayoutClasses() {
 		return this.layoutClasses;
 	}
-
+		
 }