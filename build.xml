--- conflicted
+++ resolved
@@ -3,20 +3,13 @@
 	    <target name="settings">
 	        <fail
 	            message="Please copy ant.settings.template to ant.settings, and set the variables in it."
-<<<<<<< HEAD
-	        	 unless="jasmin.jar"
-=======
 	        	 unless="soot.jar"
->>>>>>> 22eb7abb
 	        />
 	    </target>
 	
 	
 	<target name="clean">
-<<<<<<< HEAD
-=======
 		<delete quiet="true" dir="bin" />
->>>>>>> 22eb7abb
 		<delete quiet="true" dir="build" />
 	</target>
 
@@ -25,27 +18,6 @@
 		<mkdir dir="build/classes" />
 		<javac srcdir="src" includeantruntime="true" source="1.6" target="1.6" destdir="build/classes">
 			<classpath>
-<<<<<<< HEAD
-				<pathelement location="classes" />
-				<pathelement location="${soot.jar}" />
-				<pathelement location="${infoflow.jar}" />
-			</classpath>
-		</javac>
-	</target>
-	
-	<target name="classesjar" depends="settings,compile">
-
-	    	<jar destfile="$flowDroidClasses.jar" manifest="META-INF/MANIFEST.MF">
-	            <fileset dir="classes"/>
-	        </jar>
-			<delete dir="META-INF"/>
-	    </target>
-
-	<target name="jar" depends="compile">
-		<mkdir dir="build/jar" />
-		<jar destfile="build/jar/flowDroidComplete.jar" basedir="build/classes">
-			<manifest>
-=======
 				<pathelement location="${soot.jar}" />
 				<pathelement location="${heros.jar}" />
 				<pathelement location="${infoflow.jar}" />
@@ -61,7 +33,6 @@
 		<jar destfile="${infoflow-android.jar}" basedir="build/classes">
 			<manifest>
 				<attribute name="Main-Class" value="soot.jimple.infoflow.android.TestApps.Test" />
->>>>>>> 22eb7abb
 				<!-- <attribute name="Main-Class" value="?"/>-->
 			</manifest>
 		</jar>
